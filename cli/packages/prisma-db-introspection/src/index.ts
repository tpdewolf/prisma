export { Introspector } from './Introspector'
<<<<<<< HEAD
export { PostgresConnector } from './connectors/PostgresConnector'
=======
>>>>>>> cd138560
<|MERGE_RESOLUTION|>--- conflicted
+++ resolved
@@ -1,5 +1,3 @@
 export { Introspector } from './Introspector'
-<<<<<<< HEAD
+
 export { PostgresConnector } from './connectors/PostgresConnector'
-=======
->>>>>>> cd138560
