{
  "name": "prisma-cli-core",
  "version": "1.1.38-alpha.24",
  "main": "dist/index.js",
  "files": [
    "dist"
  ],
  "typings": "dist/index.d.ts",
  "author": "Tim Suchanek <tim@graph.cool>",
  "license": "Apache-2.0",
  "devDependencies": {
    "@types/aws-lambda": "^0.0.17",
    "@types/fs-extra": "^5.0.0",
    "@types/graphql": "^0.13.1",
    "@types/node": "^8.0.22",
    "faker": "^4.1.0",
    "graphql": "^0.11.0 || ^0.12.0 || ^0.13.0",
    "graphql-tools": "^2.24.0",
    "husky": "^0.14.3",
    "jest": "^21.0.2",
    "lint-staged": "^4.2.3",
    "nock": "^9.0.14",
    "prettier": "^1.10.2",
    "rimraf": "^2.6.1",
    "ts-jest": "^21.0.0",
    "tslint": "^5.6.0",
    "tslint-config-prettier": "^1.3.0",
    "tslint-eslint-rules": "^4.1.1",
    "typescript": "^2.6.2",
    "watch-cli": "^0.2.3"
  },
  "engines": {
    "node": ">=6.0.0"
  },
  "scripts": {
    "build": "rimraf dist && tsc -d && scripts/cp-assets.sh",
    "watch": "../../node_modules/.bin/watch -p 'src/**/*.*' -c 'yarn build'",
    "lint": "tslint src/**/*.ts",
    "precommit": "lint-staged",
    "prettier": "prettier --single-quote --no-semi --trailing-comma all --write '*.ts' 'src/**/*.ts'",
    "prepublishOnly": "yarn lint && yarn test && yarn build",
    "test": "NODE_ENV=test jest"
  },
  "linters": {
    "*.ts": [
      "prettier --single-quote --no-semi --trailing-comma all --write",
      "tslint",
      "jest --findRelatedTests",
      "git add"
    ]
  },
  "lint-staged": {
    "gitDir": "../../../"
  },
  "jest": {
    "moduleFileExtensions": [
      "ts",
      "tsx",
      "js",
      "jsx",
      "json"
    ],
    "rootDir": "./src",
    "transform": {
      "^.+\\.(ts|tsx)$": "../../../node_modules/ts-jest/preprocessor.js"
    },
    "testMatch": [
      "**/*.test.(ts|js)"
    ],
    "setupFiles": [
      "../test/init.js"
    ],
    "globals": {
      "ts-jest": {
        "tsConfigFile": "./tsconfig.json"
      }
    }
  },
  "dependencies": {
    "adm-zip": "^0.4.7",
    "archiver": "^2.0.3",
    "callsites": "^2.0.0",
    "chalk": "^2.3.0",
    "chokidar": "^1.7.0",
    "copy-paste": "^1.3.0",
    "cross-spawn": "^5.1.0",
    "download-github-repo": "^0.1.3",
    "express": "^4.16.3",
    "express-request-proxy": "^2.0.0",
    "figures": "^2.0.0",
    "find-up": "^2.1.0",
    "fs-extra": "^5.0.0",
    "globby": "^6.1.0",
    "graphcool-inquirer": "^1.0.3",
    "graphql": "^0.13.1",
    "graphql-config": "^2.0.1",
    "graphql-config-extension-prisma": "^0.0.12",
    "graphql-playground-middleware-express": "^1.6.2",
    "inquirer": "^5.2.0",
    "isomorphic-fetch": "^2.2.1",
    "js-yaml": "^3.9.1",
    "jwt-decode": "^2.2.0",
    "lodash": "^4.17.4",
    "lodash.differenceby": "^4.8.0",
    "multimatch": "^2.1.0",
    "node-forge": "^0.7.1",
    "npm-run": "4.1.2",
    "opn": "^5.1.0",
    "pause": "^0.1.0",
    "portfinder": "^1.0.13",
    "prisma-db-introspection": "0.0.6",
<<<<<<< HEAD
    "prisma-lib": "0.1.27",
    "prisma-json-schema": "0.1.0",
=======
    "prisma-generate-schema": "^0.0.2",
    "prisma-json-schema": "0.1.1",
    "prisma-lib": "0.1.26",
>>>>>>> 542db266
    "prisma-yml": "^1.0.88",
    "scuid": "^1.0.2",
    "semver": "^5.4.1",
    "sillyname": "^0.1.0",
    "source-map-support": "^0.4.18",
    "table": "^4.0.1",
    "util.promisify": "^1.0.0",
    "validator": "^8.2.0"
  },
  "peerDependencies": {
    "graphql": "^0.12.0 || ^0.13.0"
  }
}<|MERGE_RESOLUTION|>--- conflicted
+++ resolved
@@ -109,14 +109,9 @@
     "pause": "^0.1.0",
     "portfinder": "^1.0.13",
     "prisma-db-introspection": "0.0.6",
-<<<<<<< HEAD
     "prisma-lib": "0.1.27",
-    "prisma-json-schema": "0.1.0",
-=======
     "prisma-generate-schema": "^0.0.2",
     "prisma-json-schema": "0.1.1",
-    "prisma-lib": "0.1.26",
->>>>>>> 542db266
     "prisma-yml": "^1.0.88",
     "scuid": "^1.0.2",
     "semver": "^5.4.1",
