--- conflicted
+++ resolved
@@ -220,13 +220,8 @@
       val relation = schema.getRelationByName_!("ChildTechnologies")
       relation.modelAName should equal("Technology")
       relation.modelBName should equal("Technology")
-<<<<<<< HEAD
-      relation.modelAField.get.name should be("childTechnologies")
-      relation.modelBField.get.name should be("parentTechnologies")
-=======
       relation.modelAField.name should be("childTechnologies")
       relation.modelBField.name should be("parentTechnologies")
->>>>>>> fc45b20a
 
     }
 
@@ -243,13 +238,8 @@
       val relation = schema.getRelationByName_!("ChildTechnologies")
       relation.modelAName should equal("Technology")
       relation.modelBName should equal("Technology")
-<<<<<<< HEAD
-      relation.modelAField.get.name should be("childTechnologies")
-      relation.modelBField.get.name should be("parentTechnologies")
-=======
       relation.modelAField.name should be("childTechnologies")
       relation.modelBField.name should be("parentTechnologies")
->>>>>>> fc45b20a
 
       val newTypes =
         """|type NewTechnology {
@@ -294,13 +284,8 @@
     val relation = schema.getRelationByName_!("ChildTechnologies")
     relation.modelAName should equal("Technology")
     relation.modelBName should equal("Technology")
-<<<<<<< HEAD
-    relation.modelAField.get.name should be("childTechnologies")
-    relation.modelBField.get.name should be("parentTechnologies")
-=======
     relation.modelAField.name should be("childTechnologies")
     relation.modelBField.name should be("parentTechnologies")
->>>>>>> fc45b20a
 
     val techModel   = schema.models.head
     val parentField = techModel.getFieldByName_!("parentTechnologies")
@@ -338,11 +323,7 @@
     val relation = schema.relations.head
     relation.modelAName should equal("Technology")
     relation.modelBName should equal("Technology")
-<<<<<<< HEAD
-    relation.modelAField.get.name should be("childTechnologies")
-=======
     relation.modelAField.name should be("childTechnologies")
->>>>>>> fc45b20a
   }
 
   "handle database manifestations for models" in {
