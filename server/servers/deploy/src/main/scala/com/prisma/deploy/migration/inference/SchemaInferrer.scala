package com.prisma.deploy.migration.inference

import com.prisma.deploy.connector.{DatabaseIntrospectionInferrer, EmptyDatabaseIntrospectionInferrer, InferredRelationTable, InferredTables}
import com.prisma.deploy.gc_value.GCStringConverter
import com.prisma.deploy.migration.DataSchemaAstExtensions._
import com.prisma.deploy.migration.DirectiveTypes.RelationTableDirective
import com.prisma.deploy.schema.InvalidRelationName
import com.prisma.deploy.validation.NameConstraints
import com.prisma.gc_values.{GCValue, InvalidValueForScalarType}
import com.prisma.shared.models.Manifestations._
import com.prisma.shared.models.{OnDelete, RelationSide, ReservedFields, _}
import com.prisma.utils.await.AwaitUtils
import com.prisma.utils.or.OrExtensions
import cool.graph.cuid.Cuid
import org.scalactic.{Bad, Good, Or}
import sangria.ast.{Field => _, _}

import scala.collection.immutable
import scala.util.{Failure, Success, Try}

trait SchemaInferrer {
  def infer(baseSchema: Schema, schemaMapping: SchemaMapping, graphQlSdl: Document, inferredTables: InferredTables): Schema Or ProjectSyntaxError
}

object SchemaInferrer {
  def apply(isActive: Boolean = true) = new SchemaInferrer {
    override def infer(baseSchema: Schema, schemaMapping: SchemaMapping, graphQlSdl: Document, inferredTables: InferredTables) =
      SchemaInferrerImpl(baseSchema, schemaMapping, graphQlSdl, isActive, inferredTables).infer()
  }
}

sealed trait ProjectSyntaxError                                                                                            extends Exception
case class RelationDirectiveNeeded(type1: String, type1Fields: Vector[String], type2: String, type2Fields: Vector[String]) extends ProjectSyntaxError
case class InvalidGCValue(err: InvalidValueForScalarType)                                                                  extends ProjectSyntaxError
case class GenericProblem(msg: String) extends ProjectSyntaxError {
  override def toString = msg
}

case class ProjectSyntaxErrorException(error: ProjectSyntaxError) extends Exception

case class SchemaInferrerImpl(
    baseSchema: Schema,
    schemaMapping: SchemaMapping,
    sdl: Document,
    isActive: Boolean,
    inferredTables: InferredTables
) extends AwaitUtils {

  def infer(): Schema Or ProjectSyntaxError = {
    for {
      models <- nextModels(nextRelations)
      schema = Schema(
        models = models.toList,
        relations = nextRelations.toList,
        enums = nextEnums.toList
      )
      errors = if (!isActive) checkRelationsAgainstInferredTables(schema) else Vector.empty
      result <- if (errors.isEmpty) Good(schema) else Bad(errors.head)
    } yield result
  }

  def nextModels(relations: Set[Relation]): Vector[Model] Or ProjectSyntaxError = {
    val models = sdl.objectTypes.map { objectType =>
      fieldsForType(objectType, relations).map { fields =>
        val fieldNames = fields.map(_.name)
        val hiddenReservedFields = if (isActive) {
          val missingReservedFields = ReservedFields.reservedFieldNames.filterNot(fieldNames.contains)
          missingReservedFields.map(ReservedFields.reservedFieldFor(_).copy(isHidden = true))
        } else {
          Vector.empty
        }
        val manifestation = objectType.tableNameDirective.map(ModelManifestation)

        val stableIdentifier = baseSchema.getModelByName(schemaMapping.getPreviousModelName(objectType.name)) match {
          case Some(existingModel) => existingModel.stableIdentifier
          case None                => Cuid.createCuid()
        }

        Model(
          name = objectType.name,
          fields = fields.toList ++ hiddenReservedFields,
          stableIdentifier = stableIdentifier,
          manifestation = manifestation
        )
      }
    }

    OrExtensions.sequence(models)
  }

  def fieldsForType(objectType: ObjectTypeDefinition, relations: Set[Relation]): Or[Vector[Field], InvalidGCValue] = {

    val fields: Vector[Or[Field, InvalidGCValue]] = objectType.fields.flatMap { fieldDef =>
      val typeIdentifier = typeIdentifierForTypename(fieldDef.typeName)

      val relation = if (fieldDef.hasScalarType) {
        None
      } else {
        fieldDef.relationName match {
<<<<<<< HEAD
          case Some(name) => relations.find(_.name == name)
          case None       => relations.find(relation => relation.connectsTheModels(objectType.name, fieldDef.typeName))
=======
          case Some(name) =>
            nextRelations.find(_.name == name)

          case None =>
            val relationsThatConnectBothModels = nextRelations.filter(relation => relation.connectsTheModels(objectType.name, fieldDef.typeName))
            if (relationsThatConnectBothModels.size > 1) {
              None
            } else {
              relationsThatConnectBothModels.headOption
            }
>>>>>>> 0b800edf
        }
      }

      //For self relations we were inferring the relationSide A for both sides, this now assigns A to the lexicographically lower field name and B to the other
<<<<<<< HEAD
      //If in the previous schema whether both relationSides are A we reassign the relationsides otherwise we keep the one from the previous schema.
      def inferRelationSide(relation: Option[Relation]): Option[RelationSide.Value] = {
=======
      //If in the previous schema both relationSides are A we reassign the relationsides otherwise we keep the one from the previous schema.
      def inferRelationSide(relation: Option[Relation]) = {
>>>>>>> 0b800edf
        def oldRelationSidesNotBothEqual(oldField: Field) = oldField.otherRelationField(baseSchema) match {
          case Some(relatedField) => oldField.relationSide.isDefined && oldField.relationSide != relatedField.relationSide
          case None               => true
        }

        relation.map { relation =>
          if (relation.isSameModelRelation) {
            val oldFieldName = schemaMapping.getPreviousFieldName(objectType.name, fieldDef.name)
            val oldModelName = schemaMapping.getPreviousModelName(objectType.name)
            val oldField     = baseSchema.getFieldByName(oldModelName, oldFieldName)

            oldField match {
              case Some(field) if field.isRelation && oldRelationSidesNotBothEqual(field) =>
                field.relationSide.get

              case _ =>
                val relationFieldNames = objectType.fields.filter(f => f.relationName.contains(relation.name)).map(_.name)
                if (relationFieldNames.exists(name => name < fieldDef.name)) RelationSide.B else RelationSide.A
            }
          } else {
            if (relation.modelAId == objectType.name) RelationSide.A else RelationSide.B
          }
        }
      }

      def fieldWithDefault(default: Option[GCValue]) = {
        Field(
          name = fieldDef.name,
          typeIdentifier = typeIdentifier,
          isRequired = fieldDef.isRequired,
          isList = fieldDef.isList,
          isUnique = fieldDef.isUnique,
          enum = nextEnums.find(_.name == fieldDef.typeName),
          defaultValue = default,
          relation = relation,
          relationSide = inferRelationSide(relation),
          manifestation = fieldDef.columnName.map(FieldManifestation)
        )
      }

      fieldDef.defaultValue.map(x => GCStringConverter(typeIdentifier, fieldDef.isList).toGCValue(x)) match {
        case Some(Good(gcValue)) => Some(Good(fieldWithDefault(Some(gcValue))))
        case Some(Bad(err))      => Some(Bad(InvalidGCValue(err)))
        case None                => Some(Good(fieldWithDefault(None)))
      }
    }

    OrExtensions.sequence(fields)
  }

  lazy val nextRelations: Set[Relation] = {
    val tmp = for {
      objectType    <- sdl.objectTypes
      relationField <- objectType.fields if isRelationField(relationField)
    } yield {
      val model1 = objectType.name
      val model2 = relationField.typeName

      val model1OnDelete: OnDelete.Value = getOnDeleteFromField(relationField)
      val model2OnDelete: OnDelete.Value = sdl.relatedFieldOf(objectType, relationField).map(getOnDeleteFromField).getOrElse(OnDelete.SetNull)

      val (modelA, modelAOnDelete, modelB, modelBOnDelete) =
        if (model1 < model2) (model1, model1OnDelete, model2, model2OnDelete) else (model2, model2OnDelete, model1, model1OnDelete)

      /**
        * 1: has relation directive. use that one.
        * 2: has no relation directive but there's a related field with directive. Use name of the related field.
        * 3: use auto generated name else
        */
      def generateRelationName: String = {
        def concat(modelName: String, otherModelName: String): String = {
          val concatenatedString = s"${modelName}To${otherModelName}"

          !NameConstraints.isValidRelationName(concatenatedString) match {
            case true if otherModelName.length > modelName.length => concat(modelName, otherModelName.substring(0, otherModelName.length - 1))
            case true                                             => concat(modelName.substring(0, modelName.length - 1), otherModelName)
            case false                                            => concatenatedString
          }
        }
        concat(modelA, modelB)
      }

      val relatedField                               = sdl.relatedFieldOf(objectType, relationField)
      val relationNameOnRelatedField: Option[String] = relatedField.flatMap(_.relationName)
      val relationName = (relationField.relationName, relationNameOnRelatedField) match {
        case (Some(name), _) if !NameConstraints.isValidRelationName(name)    => throw InvalidRelationName(name)
        case (None, Some(name)) if !NameConstraints.isValidRelationName(name) => throw InvalidRelationName(name)
        case (Some(name), _)                                                  => name
        case (None, Some(name))                                               => name
        case (None, None)                                                     => generateRelationName
      }
      val previousModelAName = schemaMapping.getPreviousModelName(modelA)
      val previousModelBName = schemaMapping.getPreviousModelName(modelB)

      val oldEquivalentRelation = relationField.relationName.flatMap(baseSchema.getRelationByName).orElse {
        UnambiguousRelation.unambiguousRelationThatConnectsModels(baseSchema, previousModelAName, previousModelBName)
      }
      val relationManifestation = relationManifestationOnFieldOrRelatedField(objectType, relationField)

      oldEquivalentRelation match {
        case Some(relation) =>
          val nextModelAId = if (previousModelAName == relation.modelAId) modelA else modelB
          val nextModelBId = if (previousModelBName == relation.modelBId) modelB else modelA
          relation.copy(
            name = relationName,
            modelAId = nextModelAId,
            modelBId = nextModelBId,
            modelAOnDelete = modelAOnDelete,
            modelBOnDelete = modelBOnDelete,
            manifestation = relationManifestation
          )
        case None =>
          Relation(
            name = relationName,
            modelAId = modelA,
            modelBId = modelB,
            modelAOnDelete = modelAOnDelete,
            modelBOnDelete = modelBOnDelete,
            manifestation = relationManifestation
          )
      }
    }
    tmp.groupBy(_.name).values.flatMap(_.headOption).toSet
  }

  def checkRelationsAgainstInferredTables(schema: Schema): immutable.Seq[GenericProblem] = {
    schema.relations.flatMap { relation =>
      relation.manifestation match {
        case None =>
          val modelA = relation.getModelA_!(schema)
          val modelB = relation.getModelB_!(schema)
          Some(GenericProblem(s"Could not find the relation between the models ${modelA.name} and ${modelB.name} in the databtase"))

        case Some(m: InlineRelationManifestation) =>
          val model = schema.getModelById_!(m.inTableOfModelId)
          val field = relation.getFieldOnModel(model.id, schema).get
          inferredTables.modelTables.find(_.name == model.dbName) match {
            case None =>
              Some(GenericProblem(s"Could not find the model table ${model.dbName} in the databse"))

            case Some(modelTable) =>
              modelTable.foreignKeys.find(_.name == m.referencingColumn) match {
                case None    => Some(GenericProblem(s"Could not find the foreign key column ${m.referencingColumn} in the model table ${model.dbName}"))
                case Some(_) => None
              }
          }

        case Some(m: RelationTableManifestation) =>
          inferredTables.relationTables.find(_.name == m.table) match {
            case None =>
              Some(GenericProblem(s"Could not find the relation table ${m.table}"))

            case Some(relationTable) =>
              val modelA = relation.getModelA_!(schema)
              val modelB = relation.getModelB_!(schema)
              if (!relationTable.referencesTheTables(modelA.dbName, modelB.dbName)) {
                Some(GenericProblem(s"The specified relation table ${m.table} does not reference the tables for model ${modelA.name} and ${modelB.name}"))
              } else if (!relationTable.doesColumnReferenceTable(m.modelAColumn, modelA.dbName)) {
                Some(GenericProblem(
                  s"The specified relation table ${m.table} does not have a column ${m.modelAColumn} or does not the reference the right table ${modelA.dbName}"))
              } else if (!relationTable.doesColumnReferenceTable(m.modelBColumn, modelB.dbName)) {
                Some(GenericProblem(
                  s"The specified relation table ${m.table} does not have a column ${m.modelBColumn} or does not the reference the right table ${modelB.dbName}"))
              } else {
                None
              }
          }
      }
    }
  }

  def relationManifestationOnFieldOrRelatedField(objectType: ObjectTypeDefinition, relationField: FieldDefinition): Option[RelationManifestation] = {
    if (isActive) {
      None
    } else {
      val manifestationOnThisField = relationManifestationOnField(objectType, relationField)
      val manifestationOnRelatedField = sdl.relatedFieldOf(objectType, relationField).flatMap { relatedField =>
        val relatedType = sdl.objectType_!(relationField.typeName)
        relationManifestationOnField(relatedType, relatedField)
      }
      manifestationOnThisField.orElse(manifestationOnRelatedField)
    }
  }

  def relationManifestationOnField(objectType: ObjectTypeDefinition, relationField: FieldDefinition): Option[RelationManifestation] = {
    require(isRelationField(relationField), "this method must only be called with relationFields")
    val inlineRelationManifestation = relationField.inlineRelationDirective.column
      .orElse {
        val referencedType = sdl.objectType_!(relationField.typeName)
        inferredTables.modelTable_!(objectType.tableName).columnNameForReferencedTable(referencedType.tableName)
      }
      .map { column =>
        InlineRelationManifestation(inTableOfModelId = objectType.name, referencingColumn = column)
      }

    val relationTableManifestation = relationField.relationTableDirective
      .flatMap { tableDirective =>
        val isThisModelA  = isModelA(objectType.name, relationField.typeName)
        val inferredTable = inferredTables.relationTables.find(_.name == tableDirective.table)
        val relatedType   = sdl.objectType_!(relationField.typeName)

        val modelAColumnOpt = if (isThisModelA) {
          tableDirective.thisColumn.orElse(inferredTable.flatMap(_.columnForTable(objectType.tableName)))
        } else {
          tableDirective.otherColumn.orElse(inferredTable.flatMap(_.columnForTable(relatedType.tableName)))
        }

        val modelBColumnOpt = if (isThisModelA) {
          tableDirective.otherColumn.orElse(inferredTable.flatMap(_.columnForTable(relatedType.tableName)))
        } else {
          tableDirective.thisColumn.orElse(inferredTable.flatMap(_.columnForTable(objectType.tableName)))
        }

        for {
          modelAColumn <- modelAColumnOpt
          modelBColumn <- modelBColumnOpt
        } yield {
          RelationTableManifestation(
            table = tableDirective.table,
            modelAColumn = modelAColumn,
            modelBColumn = modelBColumn
          )
        }
      }
      .orElse {
        val relatedType         = sdl.objectType_!(relationField.typeName)
        val tableForThisType    = objectType.tableName
        val tableForRelatedType = sdl.objectType_!(relationField.typeName).tableName

        inferredTables.relationTables
          .find { relationTable =>
            relationTable.referencesTheTables(tableForThisType, tableForRelatedType)
          }
          .flatMap { inferredTable =>
            val isThisModelA = isModelA(objectType.name, relationField.typeName)
            val modelAColumnOpt = if (isThisModelA) {
              inferredTable.columnForTable(objectType.tableName)
            } else {
              inferredTable.columnForTable(relatedType.tableName)
            }

            val modelBColumnOpt = if (isThisModelA) {
              inferredTable.columnForTable(relatedType.tableName)
            } else {
              inferredTable.columnForTable(objectType.tableName)
            }
            for {
              modelAColumn <- modelAColumnOpt
              modelBColumn <- modelBColumnOpt
            } yield {
              RelationTableManifestation(
                table = inferredTable.name,
                modelAColumn = modelAColumn,
                modelBColumn = modelBColumn
              )
            }
          }
      }
    inlineRelationManifestation.orElse(relationTableManifestation)
  }

  /**
    * returns true if model1 is modelA
    */
  def isModelA(model1: String, model2: String): Boolean = model1 < model2

  def isRelationField(fieldDef: FieldDefinition): Boolean = typeIdentifierForTypename(fieldDef.typeName) == TypeIdentifier.Relation

  private def getOnDeleteFromField(field: FieldDefinition): OnDelete.Value = {
    field.directiveArgumentAsString("relation", "onDelete") match {
      case None             => OnDelete.SetNull
      case Some("SET_NULL") => OnDelete.SetNull
      case Some("CASCADE")  => OnDelete.Cascade
      case Some(_)          => sys.error("Unexpected onDelete enum value. The schema syntax validator should have caught that.")
    }
  }

  lazy val nextEnums: Vector[Enum] = {
    sdl.enumTypes.map { enumDef =>
      Enum(
        name = enumDef.name,
        values = enumDef.values.map(_.name)
      )
    }
  }

  def typeIdentifierForTypename(typeName: String): TypeIdentifier.Value = {
    if (sdl.objectType(typeName).isDefined) {
      TypeIdentifier.Relation
    } else if (sdl.enumType(typeName).isDefined) {
      TypeIdentifier.Enum
    } else {
      TypeIdentifier.withNameHacked(typeName)
    }
  }

  def catchSyntaxExceptions[T](fn: => T): T Or ProjectSyntaxError = {
    Try(fn) match {
      case Success(x)                              => Good(x)
      case Failure(e: ProjectSyntaxErrorException) => Bad(e.error)
      case Failure(e: ProjectSyntaxError)          => Bad(e)
      case Failure(e)                              => throw e
    }
  }
}<|MERGE_RESOLUTION|>--- conflicted
+++ resolved
@@ -48,7 +48,7 @@
 
   def infer(): Schema Or ProjectSyntaxError = {
     for {
-      models <- nextModels(nextRelations)
+      models <- nextModels
       schema = Schema(
         models = models.toList,
         relations = nextRelations.toList,
@@ -59,9 +59,9 @@
     } yield result
   }
 
-  def nextModels(relations: Set[Relation]): Vector[Model] Or ProjectSyntaxError = {
+  lazy val nextModels: Vector[Model] Or ProjectSyntaxError = {
     val models = sdl.objectTypes.map { objectType =>
-      fieldsForType(objectType, relations).map { fields =>
+      fieldsForType(objectType).map { fields =>
         val fieldNames = fields.map(_.name)
         val hiddenReservedFields = if (isActive) {
           val missingReservedFields = ReservedFields.reservedFieldNames.filterNot(fieldNames.contains)
@@ -88,7 +88,7 @@
     OrExtensions.sequence(models)
   }
 
-  def fieldsForType(objectType: ObjectTypeDefinition, relations: Set[Relation]): Or[Vector[Field], InvalidGCValue] = {
+  def fieldsForType(objectType: ObjectTypeDefinition): Or[Vector[Field], InvalidGCValue] = {
 
     val fields: Vector[Or[Field, InvalidGCValue]] = objectType.fields.flatMap { fieldDef =>
       val typeIdentifier = typeIdentifierForTypename(fieldDef.typeName)
@@ -97,10 +97,6 @@
         None
       } else {
         fieldDef.relationName match {
-<<<<<<< HEAD
-          case Some(name) => relations.find(_.name == name)
-          case None       => relations.find(relation => relation.connectsTheModels(objectType.name, fieldDef.typeName))
-=======
           case Some(name) =>
             nextRelations.find(_.name == name)
 
@@ -111,18 +107,12 @@
             } else {
               relationsThatConnectBothModels.headOption
             }
->>>>>>> 0b800edf
         }
       }
 
       //For self relations we were inferring the relationSide A for both sides, this now assigns A to the lexicographically lower field name and B to the other
-<<<<<<< HEAD
-      //If in the previous schema whether both relationSides are A we reassign the relationsides otherwise we keep the one from the previous schema.
-      def inferRelationSide(relation: Option[Relation]): Option[RelationSide.Value] = {
-=======
       //If in the previous schema both relationSides are A we reassign the relationsides otherwise we keep the one from the previous schema.
       def inferRelationSide(relation: Option[Relation]) = {
->>>>>>> 0b800edf
         def oldRelationSidesNotBothEqual(oldField: Field) = oldField.otherRelationField(baseSchema) match {
           case Some(relatedField) => oldField.relationSide.isDefined && oldField.relationSide != relatedField.relationSide
           case None               => true
