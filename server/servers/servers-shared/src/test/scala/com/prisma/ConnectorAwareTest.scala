package com.prisma

import com.prisma.config.{DatabaseConfig, PrismaConfig}
import com.prisma.shared.models.{ConnectorCapabilities, ConnectorCapability}
import enumeratum.{Enum, EnumEntry}
import org.scalatest.{Suite, SuiteMixin, Tag}

sealed trait AssociatedWithConnectorTags {
  def tag: ConnectorTag
}

object IgnorePostgres extends Tag("ignore.postgres") with AssociatedWithConnectorTags {
  override def tag = ConnectorTag.PostgresConnectorTag
}
object IgnoreMySql extends Tag("ignore.mysql") with AssociatedWithConnectorTags {
  override def tag = ConnectorTag.MySqlConnectorTag
}
object IgnoreMongo extends Tag("ignore.mongo") with AssociatedWithConnectorTags {
  override def tag = ConnectorTag.MongoConnectorTag
}
object IgnoreSQLite extends Tag("ignore.sqlite") with AssociatedWithConnectorTags {
  override def tag = ConnectorTag.SQLiteConnectorTag
}

object IgnoreSet {
  val ignoreConnectorTags = Set(IgnorePostgres, IgnoreMySql, IgnoreMongo, IgnoreSQLite)

  def byName(name: String): Option[AssociatedWithConnectorTags] = ignoreConnectorTags.find(_.name == name)
}

sealed trait ConnectorTag extends EnumEntry
object ConnectorTag extends Enum[ConnectorTag] {
  def values = findValues

  sealed trait RelationalConnectorTag extends ConnectorTag
  object MySqlConnectorTag            extends RelationalConnectorTag
  object PostgresConnectorTag         extends RelationalConnectorTag
  object SQLiteConnectorTag           extends RelationalConnectorTag
  sealed trait DocumentConnectorTag   extends ConnectorTag
  object MongoConnectorTag            extends DocumentConnectorTag
}

trait ConnectorAwareTest extends SuiteMixin { self: Suite =>
  import IgnoreSet._
  def prismaConfig: PrismaConfig

  lazy val connector = prismaConfig.databases.head
<<<<<<< HEAD
  private lazy val connectorTag = connector.connector match {
    case "mongo"                                                 => MongoConnectorTag
    case "mysql"                                                 => MySqlConnectorTag
    case "postgres"                                              => PostgresConnectorTag
    case "sqlite" | "sqlite-native" | "native-integration-tests" => SQLiteConnectorTag
=======
  lazy val connectorTag = connector.connector match {
    case "mongo"                    => ConnectorTag.MongoConnectorTag
    case "mysql"                    => ConnectorTag.MySqlConnectorTag
    case "postgres"                 => ConnectorTag.PostgresConnectorTag
    case "sqlite" | "sqlite-native" => ConnectorTag.SQLiteConnectorTag
>>>>>>> 10919d58
  }
  private lazy val isPrototype: Boolean = prismaConfig.prototype.getOrElse(false) // connectorTag == MongoConnectorTag

  def capabilities: ConnectorCapabilities
  def runOnlyForConnectors: Set[ConnectorTag]           = ConnectorTag.values.toSet
  def doNotRunForConnectors: Set[ConnectorTag]          = Set.empty
  def runOnlyForCapabilities: Set[ConnectorCapability]  = Set.empty
  def doNotRunForCapabilities: Set[ConnectorCapability] = Set.empty
  def doNotRunForPrototypes: Boolean                    = false
  def doNotRun: Boolean                                 = false

  abstract override def tags: Map[String, Set[String]] = { // this must NOT be a val. Otherwise ScalaTest does not behave correctly.
    if (shouldSuiteBeIgnored || doNotRun) {
      ignoreAllTests
    } else {
      ignoredTestsBasedOnIndividualTagging(connector)
    }
  }

  private lazy val shouldSuiteBeIgnored: Boolean = { // this must be a val. Otherwise printing would happen many times.
    val connectorHasTheRightCapabilities = runOnlyForCapabilities.forall(capabilities.has) || runOnlyForCapabilities.isEmpty
    val connectorHasAWrongCapability     = doNotRunForCapabilities.exists(capabilities.has)
    val isTheRightConnector              = runOnlyForConnectors.contains(connectorTag) && !doNotRunForConnectors.contains(connectorTag)

    if (!isTheRightConnector) {
      println(
        s"""the suite ${self.getClass.getSimpleName} will be ignored because the current connector is not right
           | allowed connectors: ${runOnlyForConnectors.mkString(",")}
           | disallowed connectors: ${doNotRunForConnectors.mkString(",")}
           | current connector: $connectorTag
         """.stripMargin
      )
      true
    } else if (isPrototype && doNotRunForPrototypes) {
      println(
        s"""the suite ${self.getClass.getSimpleName} will be ignored because it should not run for prototypes and the current connector is a prototype
           | current connector: $connectorTag
         """.stripMargin
      )
      true
    } else if (!connectorHasTheRightCapabilities) {
      println(
        s"""the suite ${self.getClass.getSimpleName} will be ignored because it does not have the right capabilities
           | required capabilities: ${runOnlyForCapabilities.mkString(",")}
           | connector capabilities: ${capabilities.capabilities.mkString(",")}
         """.stripMargin
      )
      true
    } else if (connectorHasAWrongCapability) {
      println(
        s"""the suite ${self.getClass.getSimpleName} will be ignored because it has a wrong capability
           | wrong capabilities: ${doNotRunForCapabilities.mkString(",")}
           | connector capabilities: ${capabilities.capabilities.mkString(",")}
         """.stripMargin
      )
      true
    } else {
      false
    }
  }

  def ifConnectorIsNotSQLite[T](assertion: => T): Unit = if (connectorTag != ConnectorTag.SQLiteConnectorTag) assertion
  def ifConnectorIsSQLite[T](assertion: => T): Unit    = if (connectorTag == ConnectorTag.SQLiteConnectorTag) assertion
  def ifConnectorIsNotMongo[T](assertion: => T): Unit  = if (connectorTag != ConnectorTag.MongoConnectorTag) assertion
  def ifConnectorIsActive[T](assertion: => T): Unit = {
    // FIXME: check if we need can bring this back
//    if (connector.active && connectorTag != ConnectorTag.MongoConnectorTag) assertion
  }
  def ifConnectorIsPassive[T](assertion: => T): Unit = if (!connector.active) assertion
  def ifConnectorIsActiveAndNotSqliteNative[T](assertion: => T): Unit = {
    ifConnectorIsActive {
      if (connector.connector != "sqlite-native") {
        assertion
      }
    }
  }

  private def ignoredTestsBasedOnIndividualTagging(connector: DatabaseConfig) = {
    super.tags.mapValues { tagNames =>
      val connectorTagsToIgnore: Set[ConnectorTag] = for {
        tagName   <- tagNames
        ignoreTag <- IgnoreSet.byName(tagName)
      } yield ignoreTag.tag

      val isIgnored = connectorTagsToIgnore.contains(connectorTag)
      if (isIgnored) {
        tagNames ++ Set("org.scalatest.Ignore")
      } else {
        tagNames
      }
    }
  }

  private def ignoreAllTests = {
    testNames.map { testName =>
      testName -> Set("org.scalatest.Ignore")
    }.toMap
  }
}<|MERGE_RESOLUTION|>--- conflicted
+++ resolved
@@ -45,19 +45,11 @@
   def prismaConfig: PrismaConfig
 
   lazy val connector = prismaConfig.databases.head
-<<<<<<< HEAD
-  private lazy val connectorTag = connector.connector match {
-    case "mongo"                                                 => MongoConnectorTag
-    case "mysql"                                                 => MySqlConnectorTag
-    case "postgres"                                              => PostgresConnectorTag
-    case "sqlite" | "sqlite-native" | "native-integration-tests" => SQLiteConnectorTag
-=======
   lazy val connectorTag = connector.connector match {
     case "mongo"                    => ConnectorTag.MongoConnectorTag
     case "mysql"                    => ConnectorTag.MySqlConnectorTag
     case "postgres"                 => ConnectorTag.PostgresConnectorTag
     case "sqlite" | "sqlite-native" => ConnectorTag.SQLiteConnectorTag
->>>>>>> 10919d58
   }
   private lazy val isPrototype: Boolean = prismaConfig.prototype.getOrElse(false) // connectorTag == MongoConnectorTag
 
