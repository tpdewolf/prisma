package cool.graph.shared.models

import cool.graph.gc_values.GCValue
import cool.graph.shared.errors.SharedErrors
import cool.graph.shared.models.FieldConstraintType.FieldConstraintType
import cool.graph.shared.models.ModelMutationType.ModelMutationType
import org.joda.time.DateTime

object IdType {
  type Id = String
}

import cool.graph.shared.models.IdType._

case class Client(
    id: Id,
    auth0Id: Option[String] = None,
    isAuth0IdentityProviderEmail: Boolean = false,
    name: String,
    email: String,
    hashedPassword: String,
    resetPasswordSecret: Option[String] = None,
    projects: List[Project] = List.empty,
    createdAt: DateTime,
    updatedAt: DateTime
)

sealed trait Function {
  def name: String
  def isActive: Boolean
//  def delivery: FunctionDelivery
//  def binding: FunctionBinding
}

case class ServerSideSubscriptionFunction(
    name: String,
    isActive: Boolean,
    query: String,
    queryFilePath: Option[String] = None //,
//                                           delivery: FunctionDelivery
) extends Function {
//  def isServerSideSubscriptionFor(model: Model, mutationType: ModelMutationType): Boolean = {
//    val queryDoc             = QueryParser.parse(query).get
//    val modelNameInQuery     = QueryTransformer.getModelNameFromSubscription(queryDoc).get
//    val mutationTypesInQuery = QueryTransformer.getMutationTypesFromSubscription(queryDoc)
//    model.name == modelNameInQuery && mutationTypesInQuery.contains(mutationType)
//  }
//
//  def binding = FunctionBinding.SERVERSIDE_SUBSCRIPTION
}

case class Schema(
    models: List[Model] = List.empty,
    relations: List[Relation] = List.empty,
    enums: List[Enum] = List.empty
) {
  def allFields: Seq[Field] = models.flatMap(_.fields)

  def hasSchemaNameConflict(name: String, id: String): Boolean = {
    val conflictingType = this.models.exists(model => List(s"create${model.name}", s"update${model.name}", s"delete${model.name}").contains(name))
    conflictingType
  }

  def getModelById(id: Id): Option[Model] = models.find(_.id == id)
  def getModelById_!(id: Id): Model       = getModelById(id).getOrElse(throw SharedErrors.InvalidModel(id))

  // note: mysql columns are case insensitive, so we have to be as well. But we could make them case sensitive https://dev.mysql.com/doc/refman/5.6/en/case-sensitivity.html
  def getModelByName(name: String): Option[Model] = models.find(_.name.toLowerCase() == name.toLowerCase())
  def getModelByName_!(name: String): Model       = getModelByName(name).getOrElse(throw SharedErrors.InvalidModel(s"No model with name: $name found."))

  def getModelByFieldId(id: Id): Option[Model] = models.find(_.fields.exists(_.id == id))
  def getModelByFieldId_!(id: Id): Model       = getModelByFieldId(id).get //OrElse(throw SystemErrors.InvalidModel(s"No model with a field with id: $id found."))

  def getFieldById(id: Id): Option[Field]                        = models.flatMap(_.fields).find(_.id == id)
  def getFieldById_!(id: Id): Field                              = getFieldById(id).get //OrElse(throw SystemErrors.InvalidFieldId(id))
  def getFieldByName(model: String, name: String): Option[Field] = getModelByName(model).flatMap(_.getFieldByName(name))
  def getFieldByName_!(model: String, name: String): Field       = getModelByName_!(model).getFieldByName_!(name)

  def getFieldConstraintById(id: Id): Option[FieldConstraint] = {
    val fields      = models.flatMap(_.fields)
    val constraints = fields.flatMap(_.constraints)
    constraints.find(_.id == id)
  }
  def getFieldConstraintById_!(id: Id): FieldConstraint = getFieldConstraintById(id).get //OrElse(throw SystemErrors.InvalidFieldConstraintId(id))

  // note: mysql columns are case insensitive, so we have to be as well
  def getEnumByName(name: String): Option[Enum] = enums.find(_.name.toLowerCase == name.toLowerCase)

  def getRelationById(id: Id): Option[Relation] = relations.find(_.id == id)
  def getRelationById_!(id: Id): Relation       = getRelationById(id).get //OrElse(throw SystemErrors.InvalidRelationId(id))

  def getRelationByName(name: String): Option[Relation] = relations.find(_.name == name)
  def getRelationByName_!(name: String): Relation =
    getRelationByName(name).get //OrElse(throw SystemErrors.InvalidRelation("There is no relation with name: " + name))

  def getRelationFieldMirrorById(id: Id): Option[RelationFieldMirror] = relations.flatMap(_.fieldMirrors).find(_.id == id)

  def getFieldByRelationFieldMirrorId(id: Id): Option[Field] = getRelationFieldMirrorById(id).flatMap(mirror => getFieldById(mirror.fieldId))
  def getFieldByRelationFieldMirrorId_!(id: Id): Field       = getFieldByRelationFieldMirrorId(id).get //OrElse(throw SystemErrors.InvalidRelationFieldMirrorId(id))

  def getRelationByFieldMirrorId(id: Id): Option[Relation] = relations.find(_.fieldMirrors.exists(_.id == id))
  def getRelationByFieldMirrorId_!(id: Id): Relation       = getRelationByFieldMirrorId(id).get //OrElse(throw SystemErrors.InvalidRelationFieldMirrorId(id))

  def getFieldsByRelationId(id: Id): List[Field] = models.flatMap(_.fields).filter(f => f.relation.isDefined && f.relation.get.id == id)

  def getUnambiguousRelationThatConnectsModels_!(modelA: String, modelB: String): Option[Relation] = {
    val candidates = relations.filter(_.connectsTheModels(modelA, modelB))
    require(candidates.size < 2, "This method must only be called for unambiguous relations!")
    candidates.headOption
  }

  def getRelationFieldMirrorsByFieldId(id: Id): List[RelationFieldMirror] = relations.flatMap(_.fieldMirrors).filter(f => f.fieldId == id)

  def getRelatedModelForField(field: Field): Option[Model] = {
    val relation = field.relation.getOrElse {
      return None
    }

    val modelId = field.relationSide match {
      case Some(side) if side == RelationSide.A => Some(relation.modelBId)
      case Some(side) if side == RelationSide.B => Some(relation.modelAId)
      case _                                    => None
    }

    modelId.flatMap(id => getModelById(id))
  }

  def getReverseRelationField(field: Field): Option[Field] = {
    val relation     = field.relation.getOrElse { return None }
    val relationSide = field.relationSide.getOrElse { return None }

    val relatedModelId = relationSide match {
      case RelationSide.A => relation.modelBId
      case RelationSide.B => relation.modelAId
    }

    val relatedModel = getModelById_!(relatedModelId)

    relatedModel.fields.find(
      relatedField =>
        relatedField.relation
          .contains(relation) && relatedField.id != field.id) match {
      case Some(relatedField) => Some(relatedField)
      case None               => relatedModel.fields.find(relatedField => relatedField.relation.contains(relation))
    }

  }
}

case class Project(
    id: Id,
    ownerId: Id,
    revision: Int = 1,
    schema: Schema,
    webhookUrl: Option[String] = None,
    secrets: Vector[String] = Vector.empty,
    allowQueries: Boolean = true,
    allowMutations: Boolean = true,
    functions: List[Function] = List.empty
) {
  def models    = schema.models
  def relations = schema.relations
  def enums     = schema.enums

  lazy val projectId: ProjectId       = ProjectId.fromEncodedString(id)
  val serverSideSubscriptionFunctions = functions.collect { case x: ServerSideSubscriptionFunction => x }

  def serverSideSubscriptionFunctionsFor(model: Model, mutationType: ModelMutationType): Seq[ServerSideSubscriptionFunction] = {
    serverSideSubscriptionFunctions
      .filter(_.isActive)
//      .filter(_.isServerSideSubscriptionFor(model, mutationType))
  }

  def getFunctionByName(name: String): Option[Function] = functions.find(_.name == name)
  def getFunctionByName_!(name: String): Function       = getFunctionByName(name).get //OrElse(throw SystemErrors.InvalidFunctionName(name))
}

case class ProjectWithClientId(project: Project, clientId: Id) {
  val id: Id = project.id
}
case class ProjectWithClient(project: Project, client: Client)

case class Model(
    name: String,
    fields: List[Field],
    description: Option[String] = None
) {
  def id = name

  lazy val scalarFields: List[Field]         = fields.filter(_.isScalar)
  lazy val scalarListFields: List[Field]     = scalarFields.filter(_.isList)
  lazy val relationFields: List[Field]       = fields.filter(_.isRelation)
  lazy val singleRelationFields: List[Field] = relationFields.filter(!_.isList)
  lazy val listRelationFields: List[Field]   = relationFields.filter(_.isList)

  def relationFieldForIdAndSide(relationId: String, relationSide: RelationSide.Value): Option[Field] = {
    fields.find(_.isRelationWithIdAndSide(relationId, relationSide))
  }

  lazy val relations: List[Relation] = {
    fields
      .map(_.relation)
      .collect { case Some(relation) => relation }
      .distinct
  }

  def withoutFieldsForRelation(relation: Relation): Model = withoutFieldsForRelations(Seq(relation))

  def withoutFieldsForRelations(relations: Seq[Relation]): Model = {
    val newFields = for {
      field <- fields
      if relations.forall(relation => !field.isRelationWithId(relation.id))
    } yield field
    copy(fields = newFields)
  }

  def filterFields(fn: Field => Boolean): Model = copy(fields = this.fields.filter(fn))

  def getFieldById_!(id: Id): Field       = getFieldById(id).get
  def getFieldById(id: Id): Option[Field] = fields.find(_.id == id)

  def getFieldByName_!(name: String): Field =
    getFieldByName(name).getOrElse(sys.error(s"field $name is not part of the model $name")) // .getOrElse(throw FieldNotInModel(fieldName = name, modelName = this.name))
  def getFieldByName(name: String): Option[Field] = fields.find(_.name == name)

  def hasVisibleIdField: Boolean = getFieldByName_!("id").isVisible
}

object RelationSide extends Enumeration {
  type RelationSide = Value
  val A = Value("A")
  val B = Value("B")
}

object TypeIdentifier extends Enumeration {
  // note: casing of values are chosen to match our TypeIdentifiers
  type TypeIdentifier = Value
  val String    = Value("String")
  val Int       = Value("Int")
  val Float     = Value("Float")
  val Boolean   = Value("Boolean")
  val DateTime  = Value("DateTime")
  val GraphQLID = Value("GraphQLID")
  val Enum      = Value("Enum")
  val Json      = Value("Json")
  val Relation  = Value("Relation")

  def withNameOpt(name: String): Option[TypeIdentifier.Value] = name match {
    case "ID" => Some(GraphQLID)
    case _    => this.values.find(_.toString == name)
  }

  def withNameHacked(name: String) = name match {
    case "ID" => GraphQLID
    case _    => withName(name)
  }
}

case class Enum(
    name: String,
    values: Vector[String] = Vector.empty
)

case class Field(
    name: String,
    typeIdentifier: TypeIdentifier.Value,
    description: Option[String] = None,
    isRequired: Boolean,
    isList: Boolean,
    isUnique: Boolean,
    isHidden: Boolean = false,
    isReadonly: Boolean = false,
    enum: Option[Enum],
    defaultValue: Option[GCValue],
    relation: Option[Relation],
    relationSide: Option[RelationSide.Value],
    constraints: List[FieldConstraint] = List.empty
) {
  def id                                            = name
  def isScalar: Boolean                             = typeIdentifier != TypeIdentifier.Relation
  def isRelation: Boolean                           = typeIdentifier == TypeIdentifier.Relation
  def isRelationWithId(relationId: String): Boolean = relation.exists(_.id == relationId)

  def isRelationWithIdAndSide(relationId: String, relationSide: RelationSide.Value): Boolean = {
    isRelationWithId(relationId) && this.relationSide.contains(relationSide)
  }

  private val excludedFromMutations = Vector("updatedAt", "createdAt", "id")
  def isWritable: Boolean           = !isReadonly && !excludedFromMutations.contains(name)
  def isVisible: Boolean            = !isHidden

  def oppositeRelationSide: Option[RelationSide.Value] = {
    relationSide match {
      case Some(RelationSide.A) => Some(RelationSide.B)
      case Some(RelationSide.B) => Some(RelationSide.A)
      case x                    => ??? //throw SystemErrors.InvalidStateException(message = s" relationSide was $x")
    }
  }

  def relatedModel_!(schema: Schema): Model = {
    relatedModel(schema) match {
      case None        => sys.error(s"Could not find relatedModel for field [$name] on model [${model(schema)}]")
      case Some(model) => model
    }
  }

  def relatedModel(schema: Schema): Option[Model] = {
    relation.flatMap(relation => {
      relationSide match {
        case Some(RelationSide.A) => relation.getModelB(schema)
        case Some(RelationSide.B) => relation.getModelA(schema)
        case x                    => ??? //throw SystemErrors.InvalidStateException(message = s" relationSide was $x")
      }
    })
  }

  def model(schema: Schema): Option[Model] = {
    relation.flatMap(relation => {
      relationSide match {
        case Some(RelationSide.A) => relation.getModelA(schema)
        case Some(RelationSide.B) => relation.getModelB(schema)
        case x                    => ??? //throw SystemErrors.InvalidStateException(message = s" relationSide was $x")
      }
    })
  }

  def relatedField(schema: Schema): Option[Field] = {
    val fields = relatedModel(schema).get.fields

    val returnField = fields.find { field =>
      field.relation.exists { relation =>
        val isTheSameField    = field.id == this.id
        val isTheSameRelation = relation.id == this.relation.get.id
        isTheSameRelation && !isTheSameField
      }
    }
    val fallback = fields.find { relatedField =>
      relatedField.relation.exists { relation =>
        relation.id == this.relation.get.id
      }
    }

    returnField.orElse(fallback)
  }
}

sealed trait FieldConstraint {
  val id: String; val fieldId: String; val constraintType: FieldConstraintType
}

case class StringConstraint(id: String,
                            fieldId: String,
                            equalsString: Option[String] = None,
                            oneOfString: List[String] = List.empty,
                            minLength: Option[Int] = None,
                            maxLength: Option[Int] = None,
                            startsWith: Option[String] = None,
                            endsWith: Option[String] = None,
                            includes: Option[String] = None,
                            regex: Option[String] = None)
    extends FieldConstraint {
  val constraintType: FieldConstraintType = FieldConstraintType.STRING
}

case class NumberConstraint(id: String,
                            fieldId: String,
                            equalsNumber: Option[Double] = None,
                            oneOfNumber: List[Double] = List.empty,
                            min: Option[Double] = None,
                            max: Option[Double] = None,
                            exclusiveMin: Option[Double] = None,
                            exclusiveMax: Option[Double] = None,
                            multipleOf: Option[Double] = None)
    extends FieldConstraint {
  val constraintType: FieldConstraintType = FieldConstraintType.NUMBER
}

case class BooleanConstraint(id: String, fieldId: String, equalsBoolean: Option[Boolean] = None) extends FieldConstraint {
  val constraintType: FieldConstraintType = FieldConstraintType.BOOLEAN
}

case class ListConstraint(id: String, fieldId: String, uniqueItems: Option[Boolean] = None, minItems: Option[Int] = None, maxItems: Option[Int] = None)
    extends FieldConstraint {
  val constraintType: FieldConstraintType = FieldConstraintType.LIST
}

object FieldConstraintType extends Enumeration {
  type FieldConstraintType = Value
  val STRING  = Value("STRING")
  val NUMBER  = Value("NUMBER")
  val BOOLEAN = Value("BOOLEAN")
  val LIST    = Value("LIST")
}

// NOTE modelA/modelB should actually be included here
// but left out for now because of cyclic dependencies
case class Relation(
    name: String,
    description: Option[String] = None,
    // BEWARE: if the relation looks like this: val relation = Relation(id = "relationId", modelAId = "userId", modelBId = "todoId")
    // then the relationSide for the fields have to be "opposite", because the field's side is the side of _the other_ model
    // val userField = Field(..., relation = Some(relation), relationSide = Some(RelationSide.B)
    // val todoField = Field(..., relation = Some(relation), relationSide = Some(RelationSide.A)
    modelAId: Id,
    modelBId: Id,
    fieldMirrors: List[RelationFieldMirror] = List.empty
) {
  val id = "_" + name // to avoid potential name clashes with user chosen model names

  def connectsTheModels(model1: Model, model2: Model): Boolean   = connectsTheModels(model1.id, model2.id)
  def connectsTheModels(model1: String, model2: String): Boolean = (modelAId == model1 && modelBId == model2) || (modelAId == model2 && modelBId == model1)

  def isUnambiguous(schema: Schema): Boolean = (schema.relations.toSet - this).nonEmpty

  def isSameModelRelation(schema: Schema): Boolean          = getModelA(schema) == getModelB(schema)
  def isSameFieldSameModelRelation(schema: Schema): Boolean = getModelAField(schema) == getModelBField(schema)

  def getModelA(schema: Schema): Option[Model] = schema.getModelById(modelAId)
  def getModelA_!(schema: Schema): Model       = getModelA(schema).get //OrElse(throw SystemErrors.InvalidRelation("A relation should have a valid Model A."))

  def getModelB(schema: Schema): Option[Model] = schema.getModelById(modelBId)
  def getModelB_!(schema: Schema): Model       = getModelB(schema).get //OrElse(throw SystemErrors.InvalidRelation("A relation should have a valid Model B."))

  def getOtherModel_!(schema: Schema, model: Model): Model = {
    model.id match {
      case `modelAId` => getModelB_!(schema)
      case `modelBId` => getModelA_!(schema)
      case _          => ??? //throw SystemErrors.InvalidRelation(s"The model with the id ${model.id} is not part of this relation.")
    }
  }

  def getField(schema: Schema, model: Model): Option[Field] = {
    model.id match {
      case `modelAId` => getModelAField(schema)
      case `modelBId` => getModelBField(schema)
      case _ =>
        sys.error(s"The model with the id ${model.id} is not part of this relation.") //throw SystemErrors.InvalidRelation(s"The model with the id ${model.id} is not part of this relation.")
    }
  }

<<<<<<< HEAD
  def getModelAField(schema: Schema): Option[Field] = modelFieldFor(schema, modelAId, RelationSide.A)
  def getModelAField_!(schema: Schema): Field =
    getModelAField(schema).get //OrElse(throw SystemErrors.InvalidRelation("A relation must have a field on model A."))

  def getModelBField(schema: Schema): Option[Field] = {
=======
  def getModelAField(project: Project): Option[Field] = modelFieldFor(project, modelAId, RelationSide.A)
  def getModelBField(project: Project): Option[Field] = {
>>>>>>> 919e6834
    // note: defaults to modelAField to handle same model, same field relations
    modelFieldFor(schema, modelBId, RelationSide.B) //.orElse(getModelAField(project))
  }
<<<<<<< HEAD
  def getModelBField_!(schema: Schema): Field =
    getModelBField(schema).get //OrElse(throw SystemErrors.InvalidRelation("This must return a Model, if not Model B then Model A."))
=======
>>>>>>> 919e6834

  private def modelFieldFor(schema: Schema, modelId: String, relationSide: RelationSide.Value): Option[Field] = {
    for {
      model <- schema.getModelById(modelId)
      field <- model.relationFieldForIdAndSide(relationId = id, relationSide = relationSide)
    } yield field
  }

  def fieldSide(schema: Schema, field: Field): cool.graph.shared.models.RelationSide.Value = {
    val fieldModel = schema.getModelByFieldId_!(field.id)
    fieldModel.id match {
      case `modelAId` => RelationSide.A
      case `modelBId` => RelationSide.B
    }
  }

  def getRelationFieldMirrorById(id: String): Option[RelationFieldMirror] = fieldMirrors.find(_.id == id)
  def getRelationFieldMirrorById_!(id: String): RelationFieldMirror =
    ??? //getRelationFieldMirrorById(id).getOrElse(throw SystemErrors.InvalidRelationFieldMirrorId(id))

  def sideOf(model: Model): RelationSide.Value = {
    if (model.id == modelAId) {
      RelationSide.A
    } else if (model.id == modelBId) {
      RelationSide.B
    } else {
      sys.error(s"The model ${model.name} is not part of the relation $name")
    }
  }

  def oppositeSideOf(model: Model): RelationSide.Value = {
    sideOf(model) match {
      case RelationSide.A => RelationSide.B
      case RelationSide.B => RelationSide.A
    }
  }
}

case class RelationFieldMirror(
    id: String,
    relationId: String,
    fieldId: String
)

object ModelMutationType extends Enumeration {
  type ModelMutationType = Value
  val Created = Value("CREATED")
  val Updated = Value("UPDATED")
  val Deleted = Value("DELETED")
}<|MERGE_RESOLUTION|>--- conflicted
+++ resolved
@@ -438,24 +438,11 @@
     }
   }
 
-<<<<<<< HEAD
   def getModelAField(schema: Schema): Option[Field] = modelFieldFor(schema, modelAId, RelationSide.A)
-  def getModelAField_!(schema: Schema): Field =
-    getModelAField(schema).get //OrElse(throw SystemErrors.InvalidRelation("A relation must have a field on model A."))
-
   def getModelBField(schema: Schema): Option[Field] = {
-=======
-  def getModelAField(project: Project): Option[Field] = modelFieldFor(project, modelAId, RelationSide.A)
-  def getModelBField(project: Project): Option[Field] = {
->>>>>>> 919e6834
     // note: defaults to modelAField to handle same model, same field relations
     modelFieldFor(schema, modelBId, RelationSide.B) //.orElse(getModelAField(project))
   }
-<<<<<<< HEAD
-  def getModelBField_!(schema: Schema): Field =
-    getModelBField(schema).get //OrElse(throw SystemErrors.InvalidRelation("This must return a Model, if not Model B then Model A."))
-=======
->>>>>>> 919e6834
 
   private def modelFieldFor(schema: Schema, modelId: String, relationSide: RelationSide.Value): Option[Field] = {
     for {
