--- conflicted
+++ resolved
@@ -6,11 +6,8 @@
 mod req_handlers;
 mod schema;
 mod utilities;
-<<<<<<< HEAD
-=======
 
 mod serializer;
->>>>>>> 6bef5340
 
 use actix_web::{fs, http::Method, server, App, HttpRequest, Json, Responder};
 use context::PrismaContext;
@@ -30,11 +27,7 @@
 fn main() {
     env_logger::init();
 
-<<<<<<< HEAD
-    let context = PrismaContext::new().unwrap(); // todo graceful error handling at top level
-=======
     let context = PrismaContext::new().unwrap();
->>>>>>> 6bef5340
     let http_handler = HttpHandler {
         context: context,
         graphql_request_handler: GraphQlRequestHandler,
