--- conflicted
+++ resolved
@@ -3,19 +3,12 @@
 #[macro_use]
 extern crate prost_derive;
 
-<<<<<<< HEAD
 mod cursor_condition;
 mod data_resolvers;
 mod ordering;
 mod protobuf;
 mod related_nodes_query_builder;
-=======
-pub mod cursor_condition;
-pub mod data_resolvers;
-pub mod ordering;
-pub mod protobuf;
 pub mod req_handlers;
->>>>>>> 464f615f
 
 use lazy_static::lazy_static;
 use prisma_common::{config::PrismaConfig, error::Error};
