--- conflicted
+++ resolved
@@ -151,11 +151,10 @@
     }
   }
 
-<<<<<<< HEAD
   def updateManyField(model: Model): Option[Field[ApiUserContext, Unit]] = {
     argumentsBuilder.getSangriaArgumentsForUpdateMany(model).map { args =>
       Field(
-        s"update${pluralsCache.pluralName(model)}",
+        s"updateMany${pluralsCache.pluralName(model)}",
         fieldType = objectTypeBuilder.batchPayloadType,
         arguments = args,
         resolve = (ctx) => {
@@ -165,19 +164,6 @@
         }
       )
     }
-=======
-  def updateManyField(model: Model): Field[ApiUserContext, Unit] = {
-    Field(
-      s"updateMany${pluralsCache.pluralName(model)}",
-      fieldType = objectTypeBuilder.batchPayloadType,
-      arguments = argumentsBuilder.getSangriaArgumentsForUpdateMany(model),
-      resolve = (ctx) => {
-        val where    = objectTypeBuilder.extractRequiredFilterFromContext(model, ctx)
-        val mutation = UpdateMany(project, model, ctx.args, where, dataResolver = masterDataResolver)
-        ClientMutationRunner.run(mutation, dataResolver)
-      }
-    )
->>>>>>> 222f670d
   }
 
   def upsertItemField(model: Model): Option[Field[ApiUserContext, Unit]] = {
